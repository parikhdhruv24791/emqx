%% Copyright (c) 2018 EMQ Technologies Co., Ltd. All Rights Reserved.
%%
%% Licensed under the Apache License, Version 2.0 (the "License");
%% you may not use this file except in compliance with the License.
%% You may obtain a copy of the License at
%%
%%     http://www.apache.org/licenses/LICENSE-2.0
%%
%% Unless required by applicable law or agreed to in writing, software
%% distributed under the License is distributed on an "AS IS" BASIS,
%% WITHOUT WARRANTIES OR CONDITIONS OF ANY KIND, either express or implied.
%% See the License for the specific language governing permissions and
%% limitations under the License.

-module(emqx_broker).

-behaviour(gen_server).

-include("emqx.hrl").

-export([start_link/2]).
-export([subscribe/1, subscribe/2, subscribe/3]).
-export([unsubscribe/1, unsubscribe/2]).
-export([subscriber_down/1]).
-export([publish/1, safe_publish/1]).
-export([dispatch/2]).
-export([subscriptions/1, subscribers/1, subscribed/2]).
-export([get_subopts/2, set_subopts/2]).
-export([topics/0]).
%% Stats fun
-export([stats_fun/0]).

%% gen_server callbacks
-export([init/1, handle_call/3, handle_cast/2, handle_info/2, terminate/2,
         code_change/3]).

<<<<<<< HEAD
=======
-ifdef(TEST).
-compile(export_all).
-compile(nowarn_export_all).
-endif.

-record(state, {pool, id, submap, submon}).
-record(subscribe, {topic, subpid, subid, subopts = #{}}).
-record(unsubscribe, {topic, subpid, subid}).

%% The default request timeout
-define(TIMEOUT, 60000).
>>>>>>> 64f62fa0
-define(BROKER, ?MODULE).

%% ETS tables
-define(SUBID, emqx_subid).
-define(SUBOPTION, emqx_suboption).
-define(SUBSCRIBER, emqx_subscriber).
-define(SUBSCRIPTION, emqx_subscription).

%% Guards
-define(is_subid(Id), (is_binary(Id) orelse is_atom(Id))).

-spec(start_link(atom(), pos_integer()) -> emqx_types:startlink_ret()).
start_link(Pool, Id) ->
<<<<<<< HEAD
    _ = create_tabs(),
    Name = emqx_misc:proc_name(?BROKER, Id),
    gen_server:start_link({local, Name}, ?MODULE, [Pool, Id], []).

%%------------------------------------------------------------------------------
%% Create tabs
%%------------------------------------------------------------------------------

-spec(create_tabs() -> ok).
create_tabs() ->
    TabOpts = [public, {read_concurrency, true}, {write_concurrency, true}],

    %% SubId: SubId -> SubPid
    ok = emqx_tables:new(?SUBID, [set | TabOpts]),

    %% SubOption: {SubPid, Topic} -> SubOption
    ok = emqx_tables:new(?SUBOPTION, [set | TabOpts]),

    %% Subscription: SubPid -> Topic1, Topic2, Topic3, ...
    %% duplicate_bag: o(1) insert
    ok = emqx_tables:new(?SUBSCRIPTION, [duplicate_bag | TabOpts]),

    %% Subscriber: Topic -> SubPid1, SubPid2, SubPid3, ...
    %% duplicate_bag: o(1) insert
    ok = emqx_tables:new(?SUBSCRIBER, [bag | TabOpts]).
=======
    gen_server:start_link({local, emqx_misc:proc_name(?MODULE, Id)}, ?MODULE,
                          [Pool, Id], [{hibernate_after, 1000}]).
>>>>>>> 64f62fa0

%%------------------------------------------------------------------------------
%% Subscribe API
%%------------------------------------------------------------------------------

-spec(subscribe(emqx_topic:topic()) -> ok).
subscribe(Topic) when is_binary(Topic) ->
    subscribe(Topic, undefined).

-spec(subscribe(emqx_topic:topic(), emqx_types:subid() | emqx_types:subopts()) -> ok).
subscribe(Topic, SubId) when is_binary(Topic), ?is_subid(SubId) ->
    subscribe(Topic, SubId, #{});
subscribe(Topic, SubOpts) when is_binary(Topic), is_map(SubOpts) ->
    subscribe(Topic, undefined, SubOpts).

-spec(subscribe(emqx_topic:topic(), emqx_types:subid(), emqx_types:subopts()) -> ok).
subscribe(Topic, SubId, SubOpts) when is_binary(Topic), ?is_subid(SubId), is_map(SubOpts) ->
    SubPid = self(),
    case ets:member(?SUBOPTION, {SubPid, Topic}) of
        false ->
            ok = emqx_broker_helper:monitor(SubPid, SubId),
            %% true = ets:insert(?SUBID, {SubId, SubPid}),
            true = ets:insert(?SUBSCRIPTION, {SubPid, Topic}),
            case maps:get(share, SubOpts, undefined) of
                undefined ->
                    Shard = emqx_broker_helper:get_shard(SubPid, Topic),
                    case Shard of
                        0 -> true = ets:insert(?SUBSCRIBER, {Topic, SubPid});
                        I ->
                            true = ets:insert(?SUBSCRIBER, {{shard, Topic, I}, SubPid}),
                            true = ets:insert(?SUBSCRIBER, {Topic, {shard, I}})
                    end,
                    SubOpts1 = maps:put(shard, Shard, SubOpts),
                    true = ets:insert(?SUBOPTION, {{SubPid, Topic}, SubOpts1}),
                    call(pick({Topic, Shard}), {subscribe, Topic});
                Group -> %% Shard subscription
                    true = ets:insert(?SUBOPTION, {{SubPid, Topic}, SubOpts}),
                    emqx_shard_sub:subscribe(Group, Topic, SubPid)
            end;
        true -> ok
    end.

%%------------------------------------------------------------------------------
%% Unsubscribe API
%%------------------------------------------------------------------------------

-spec(unsubscribe(emqx_topic:topic()) -> ok).
unsubscribe(Topic) when is_binary(Topic) ->
    SubPid = self(),
    case ets:lookup(?SUBOPTION, {SubPid, Topic}) of
        [{_, SubOpts}] ->
            _ = emqx_broker_helper:reclaim_seq(Topic),
            case maps:get(share, SubOpts, undefined) of
                undefined ->
                    case maps:get(shard, SubOpts, 0) of
                        0 ->
                            true = ets:delete_object(?SUBSCRIBER, {Topic, SubPid}),
                            ok = cast(pick(Topic), {unsubscribed, Topic});
                        I ->
                            true = ets:delete_object(?SUBSCRIBER, {{shard, Topic, I}, SubPid}),
                            case ets:member(emqx_subscriber, {shard, Topic, I}) of
                                true -> ok;
                                false -> ets:delete_object(?SUBSCRIBER, {Topic, {shard, I}})
                            end,
                            ok = cast(pick({Topic, I}), {unsubscribed, Topic, I})
                    end;
                Group ->
                    ok = emqx_shared_sub:unsubscribe(Group, Topic, SubPid)
            end,
            true = ets:delete_object(?SUBSCRIPTION, {SubPid, Topic}),
            %%true = ets:delete_object(?SUBID, {SubId, SubPid}),
            true = ets:delete(?SUBOPTION, {SubPid, Topic}),
            ok;
        [] -> ok
    end.

-spec(unsubscribe(emqx_topic:topic(), emqx_types:subid()) -> ok).
unsubscribe(Topic, _SubId) when is_binary(Topic) ->
    unsubscribe(Topic).

%%------------------------------------------------------------------------------
%% Publish
%%------------------------------------------------------------------------------

-spec(publish(emqx_types:message()) -> emqx_types:deliver_results()).
publish(Msg) when is_record(Msg, message) ->
    _ = emqx_tracer:trace(publish, Msg),
    case emqx_hooks:run('message.publish', [], Msg) of
        {ok, Msg1 = #message{topic = Topic}} ->
            Delivery = route(aggre(emqx_router:match_routes(Topic)), delivery(Msg1)),
            Delivery#delivery.results;
        {stop, _} ->
            emqx_logger:warning("Stop publishing: ~s", [emqx_message:format(Msg)]),
            []
    end.

%% Called internally
-spec(safe_publish(emqx_types:message()) -> ok).
safe_publish(Msg) when is_record(Msg, message) ->
    try
        publish(Msg)
    catch
        _:Error:Stacktrace ->
            emqx_logger:error("[Broker] publish error: ~p~n~p~n~p", [Error, Msg, Stacktrace])
    after
        ok
    end.

delivery(Msg) ->
    #delivery{sender = self(), message = Msg, results = []}.

%%------------------------------------------------------------------------------
%% Route
%%------------------------------------------------------------------------------

route([], Delivery = #delivery{message = Msg}) ->
    emqx_hooks:run('message.dropped', [#{node => node()}, Msg]),
    inc_dropped_cnt(Msg#message.topic), Delivery;

route([{To, Node}], Delivery) when Node =:= node() ->
    dispatch(To, Delivery);

route([{To, Node}], Delivery = #delivery{results = Results}) when is_atom(Node) ->
    forward(Node, To, Delivery#delivery{results = [{route, Node, To}|Results]});

route([{To, Group}], Delivery) when is_tuple(Group); is_binary(Group) ->
    emqx_shared_sub:dispatch(Group, To, Delivery);

route(Routes, Delivery) ->
    lists:foldl(fun(Route, Acc) -> route([Route], Acc) end, Delivery, Routes).

aggre([]) ->
    [];
aggre([#route{topic = To, dest = Node}]) when is_atom(Node) ->
    [{To, Node}];
aggre([#route{topic = To, dest = {Group, _Node}}]) ->
    [{To, Group}];
aggre(Routes) ->
    lists:foldl(
      fun(#route{topic = To, dest = Node}, Acc) when is_atom(Node) ->
          [{To, Node} | Acc];
         (#route{topic = To, dest = {Group, _Node}}, Acc) ->
          lists:usort([{To, Group} | Acc])
      end, [], Routes).

%% @doc Forward message to another node.
forward(Node, To, Delivery) ->
    %% rpc:call to ensure the delivery, but the latency:(
    case emqx_rpc:call(Node, ?BROKER, dispatch, [To, Delivery]) of
        {badrpc, Reason} ->
            emqx_logger:error("[Broker] Failed to forward msg to ~s: ~p", [Node, Reason]),
            Delivery;
        Delivery1 -> Delivery1
    end.

-spec(dispatch(emqx_topic:topic(), emqx_types:delivery()) -> emqx_types:delivery()).
dispatch(Topic, Delivery = #delivery{message = Msg, results = Results}) ->
    case subscribers(Topic) of
        [] ->
            emqx_hooks:run('message.dropped', [#{node => node()}, Msg]),
            inc_dropped_cnt(Topic),
            Delivery;
        [Sub] -> %% optimize?
            dispatch(Sub, Topic, Msg),
            Delivery#delivery{results = [{dispatch, Topic, 1}|Results]};
        Subs ->
            Count = lists:foldl(
                      fun(Sub, Acc) ->
                              dispatch(Sub, Topic, Msg), Acc + 1
                      end, 0, Subs),
            Delivery#delivery{results = [{dispatch, Topic, Count}|Results]}
    end.

dispatch(SubPid, Topic, Msg) when is_pid(SubPid) ->
    SubPid ! {dispatch, Topic, Msg};
dispatch({shard, I}, Topic, Msg) ->

    lists:foreach(fun(SubPid) ->
                      SubPid ! {dispatch, Topic, Msg}
                  end, safe_lookup_element(?SUBSCRIBER, {shard, Topic, I}, [])).

inc_dropped_cnt(<<"$SYS/", _/binary>>) ->
    ok;
inc_dropped_cnt(_Topic) ->
    emqx_metrics:inc('messages/dropped').

-spec(subscribers(emqx_topic:topic()) -> [pid()]).
subscribers(Topic) ->
    safe_lookup_element(?SUBSCRIBER, Topic, []).

%%------------------------------------------------------------------------------
%% Subscriber is down
%%------------------------------------------------------------------------------

-spec(subscriber_down(pid()) -> true).
subscriber_down(SubPid) ->
    lists:foreach(
      fun(Sub = {_Pid, Topic}) ->
          case ets:lookup(?SUBOPTION, Sub) of
              [{_, SubOpts}] ->
                  _ = emqx_broker_helper:reclaim_seq(Topic),
                  case maps:get(shard, SubOpts, 0) of
                      0 ->
                          true = ets:delete_object(?SUBSCRIBER, {Topic, SubPid}),
                          ok = cast(pick(Topic), {unsubscribed, Topic});
                      I ->
                          true = ets:delete_object(?SUBSCRIBER, {{shard, Topic, I}, SubPid}),
                          case ets:member(emqx_subscriber, {shard, Topic, I}) of
                              true -> ok;
                              false -> ets:delete_object(?SUBSCRIBER, {Topic, {shard, I}})
                          end,
                          ok = cast(pick({Topic, I}), {unsubscribed, Topic, I})
                  end,
                  ets:delete(?SUBOPTION, Sub);
              [] -> ok
          end
      end, ets:lookup(?SUBSCRIPTION, SubPid)),
      true = ets:delete(?SUBSCRIPTION, SubPid).

%%------------------------------------------------------------------------------
%% Management APIs
%%------------------------------------------------------------------------------

-spec(subscriptions(pid() | emqx_types:subid())
      -> [{emqx_topic:topic(), emqx_types:subopts()}]).
subscriptions(SubPid) ->
    [{Topic, safe_lookup_element(?SUBOPTION, {SubPid, Topic}, #{})}
      || Topic <- safe_lookup_element(?SUBSCRIPTION, SubPid, [])].

-spec(subscribed(pid(), emqx_topic:topic()) -> boolean()).
subscribed(SubPid, Topic) when is_pid(SubPid) ->
    ets:member(?SUBOPTION, {SubPid, Topic});
subscribed(SubId, Topic) when ?is_subid(SubId) ->
    %%FIXME:... SubId -> SubPid
    ets:member(?SUBOPTION, {SubId, Topic}).

-spec(get_subopts(pid(), emqx_topic:topic()) -> emqx_types:subopts()).
get_subopts(SubPid, Topic) when is_pid(SubPid), is_binary(Topic) ->
    safe_lookup_element(?SUBOPTION, {SubPid, Topic}, #{}).

-spec(set_subopts(emqx_topic:topic(), emqx_types:subopts()) -> boolean()).
set_subopts(Topic, NewOpts) when is_binary(Topic), is_map(NewOpts) ->
    Sub = {self(), Topic},
    case ets:lookup(?SUBOPTION, Sub) of
        [{_, OldOpts}] ->
            ets:insert(?SUBOPTION, {Sub, maps:merge(OldOpts, NewOpts)});
        [] -> false
    end.

-spec(topics() -> [emqx_topic:topic()]).
topics() ->
    emqx_router:topics().

safe_lookup_element(Tab, Key, Def) ->
    try ets:lookup_element(Tab, Key, 2) catch error:badarg -> Def end.

%%------------------------------------------------------------------------------
%% Stats fun
%%------------------------------------------------------------------------------

stats_fun() ->
    safe_update_stats(?SUBSCRIBER, 'subscribers/count', 'subscribers/max'),
    safe_update_stats(?SUBSCRIPTION, 'subscriptions/count', 'subscriptions/max'),
    safe_update_stats(?SUBOPTION, 'suboptions/count', 'suboptions/max').

safe_update_stats(Tab, Stat, MaxStat) ->
    case ets:info(Tab, size) of
        undefined -> ok;
        Size -> emqx_stats:setstat(Stat, MaxStat, Size)
    end.

%%------------------------------------------------------------------------------
%% call, cast, pick
%%------------------------------------------------------------------------------

call(Broker, Req) ->
    gen_server:call(Broker, Req).

cast(Broker, Msg) ->
    gen_server:cast(Broker, Msg).

%% Pick a broker
pick(Topic) ->
    gproc_pool:pick_worker(broker, Topic).

%%------------------------------------------------------------------------------
%% gen_server callbacks
%%------------------------------------------------------------------------------

init([Pool, Id]) ->
    _ = emqx_router:set_mode(protected),
    true = gproc_pool:connect_worker(Pool, {Pool, Id}),
    {ok, #{pool => Pool, id => Id}}.

handle_call({subscribe, Topic}, _From, State) ->
    case get(Topic) of
        undefined ->
            _ = put(Topic, true),
            emqx_router:add_route(Topic);
        true -> ok
    end,
    {reply, ok, State};

handle_call(Req, _From, State) ->
    emqx_logger:error("[Broker] unexpected call: ~p", [Req]),
    {reply, ignored, State}.

handle_cast({unsubscribed, Topic}, State) ->
    case ets:member(?SUBSCRIBER, Topic) of
        false ->
           _ = erase(Topic),
           emqx_router:delete_route(Topic);
        true -> ok
    end,
    {noreply, State};

handle_cast({unsubscribed, Topic, I}, State) ->
    case ets:member(?SUBSCRIBER, {shard, Topic, I}) of
        false ->
            true = ets:delete_object(?SUBSCRIBER, {Topic, {shard, I}}),
            cast(pick(Topic), {unsubscribed, Topic});
        true -> ok
    end,
    {noreply, State};

handle_cast(Msg, State) ->
    emqx_logger:error("[Broker] unexpected cast: ~p", [Msg]),
    {noreply, State}.

handle_info(Info, State) ->
    emqx_logger:error("[Broker] unexpected info: ~p", [Info]),
    {noreply, State}.

terminate(_Reason, #{pool := Pool, id := Id}) ->
    gproc_pool:disconnect_worker(Pool, {Pool, Id}).

code_change(_OldVsn, State, _Extra) ->
    {ok, State}.

%%------------------------------------------------------------------------------
%% Internal functions
%%------------------------------------------------------------------------------
<|MERGE_RESOLUTION|>--- conflicted
+++ resolved
@@ -34,20 +34,11 @@
 -export([init/1, handle_call/3, handle_cast/2, handle_info/2, terminate/2,
          code_change/3]).
 
-<<<<<<< HEAD
-=======
 -ifdef(TEST).
 -compile(export_all).
 -compile(nowarn_export_all).
 -endif.
 
--record(state, {pool, id, submap, submon}).
--record(subscribe, {topic, subpid, subid, subopts = #{}}).
--record(unsubscribe, {topic, subpid, subid}).
-
-%% The default request timeout
--define(TIMEOUT, 60000).
->>>>>>> 64f62fa0
 -define(BROKER, ?MODULE).
 
 %% ETS tables
@@ -61,7 +52,6 @@
 
 -spec(start_link(atom(), pos_integer()) -> emqx_types:startlink_ret()).
 start_link(Pool, Id) ->
-<<<<<<< HEAD
     _ = create_tabs(),
     Name = emqx_misc:proc_name(?BROKER, Id),
     gen_server:start_link({local, Name}, ?MODULE, [Pool, Id], []).
@@ -87,10 +77,6 @@
     %% Subscriber: Topic -> SubPid1, SubPid2, SubPid3, ...
     %% duplicate_bag: o(1) insert
     ok = emqx_tables:new(?SUBSCRIBER, [bag | TabOpts]).
-=======
-    gen_server:start_link({local, emqx_misc:proc_name(?MODULE, Id)}, ?MODULE,
-                          [Pool, Id], [{hibernate_after, 1000}]).
->>>>>>> 64f62fa0
 
 %%------------------------------------------------------------------------------
 %% Subscribe API
